using System.Diagnostics;
using HybridVisibilityGraphRouting.Geometry;
using HybridVisibilityGraphRouting.Index;
using HybridVisibilityGraphRouting.IO;
using Mars.Common;
using Mars.Common.Collections;
using Mars.Common.Core.Collections;
using NetTopologySuite.Geometries;
using ServiceStack;
using Position = Mars.Interfaces.Environments.Position;

namespace HybridVisibilityGraphRouting.Graph;

/// <summary>
/// Generates all required information needed to create a routable visibility graph. The actual instantiation of a
/// spatial graph is not performed by this class.
/// </summary>
public static class VisibilityGraphGenerator
{
    /// <summary>
    /// Calculates the obstacle neighbor relationship for each vertex v in the given obstacles. The term  "obstacle
    /// neighbor" means neighboring positions on adjacent obstacles but not across open spaces. For a vertex v another
    /// vertex v' is an obstacle neighbor if there is an edge on at least one of the given obstacles from v to v'<br/>
    /// <br/>
    /// This neighbor relation is stored within the vertices. No new vertices are created, the returned set simply
    /// contains all vertices from all obstacles.
    /// </summary>
    public static HashSet<Vertex> AddObstacleNeighborsForObstacles(
        IList<Obstacle> obstacles,
        bool debugModeActive = false)
    {
        // A function that determines if any obstacles is between the two given coordinates.
        bool IsCoordinateHidden(Coordinate coordinate, Coordinate otherCoordinate, Obstacle obstacleOfCoordinate)
        {
            if (!obstacleOfCoordinate.IsClosed || !obstacleOfCoordinate.HasLineSegment(coordinate, otherCoordinate))
            {
                // Coordinates of unclosed obstacles are never hidden. Also if the obstacle of the given coordinate does
                // not have the line segment in question, then this whole test would yield false results (because the
                // other coordinate is not a real obstacle neighbor).
                return false;
            }

            return obstacles.Any(o =>
            {
                if (obstacleOfCoordinate.Equals(o) || !o.Envelope.Intersects(coordinate, otherCoordinate))
                {
                    return false;
                }

                return
                    // We have a different obstacle than "obstacleOfCoordinate" which might also have the line segment
                    // between the two coordinates, which means "o" and "obstacleOfCoordinate" might touch each other on
                    // this segment. It's important that both are closed, because if one is open, the two coordinates
                    // are reachable and therefore might actually see each other.
                    o.IsClosed &&
                    o.HasLineSegment(coordinate, otherCoordinate);
            });
        }

        obstacles.Each(obstacle => { AddObstacleNeighborsForObstacle(obstacle, IsCoordinateHidden); });

        var allVertices = obstacles.Map(o => o.Vertices).SelectMany(x => x).Where(v => v.IsOnConvexHull).ToSet();
        allVertices.Each(v => v.SortObstacleNeighborsByAngle());

        if (!PerformanceMeasurement.IsActive && debugModeActive)
        {
            var positionToObstacleNeighbors = new Dictionary<Coordinate, HashSet<Position>>();
            obstacles.Map(o => o.Vertices)
                .SelectMany(x => x)
                .Each(v => positionToObstacleNeighbors[v.Coordinate] = v.ObstacleNeighbors.ToSet());
            Exporter.WriteVertexNeighborsToFile(positionToObstacleNeighbors);
        }

        return allVertices;
    }

    /// <summary>
    /// Adds the obstacle neighbor information to each vertex of the given obstacle.
    /// </summary>
    /// <param name="obstacle">The obstacle of which the neighbor relation should be determined.</param>
    /// <param name="isCoordinateHidden">A function that determines if the obstacle is between the two given coordinates, in other words, if the two coordinates see each other.</param>
    private static void AddObstacleNeighborsForObstacle(
        Obstacle obstacle,
        Func<Coordinate, Coordinate, Obstacle, bool> isCoordinateHidden)
    {
        var coordinates = obstacle.Coordinates.Distinct().ToList();
        if (coordinates.Count == 1)
        {
            return;
        }

        coordinates.Each((index, coordinate) =>
        {
            var nextCoordinate = index + 1 < coordinates.Count ? coordinates[index + 1] : null;
            var previousCoordinate = index - 1 >= 0 ? coordinates[index - 1] : null;

            var neighbors = new HashSet<Position>();

            if (obstacle.IsClosed && nextCoordinate == null)
            {
                nextCoordinate = coordinates.First();
            }

            if (obstacle.IsClosed && previousCoordinate == null)
            {
                previousCoordinate = coordinates[^1];
            }

            if (nextCoordinate != null)
            {
                var nextVertexHidden = isCoordinateHidden(coordinate, nextCoordinate, obstacle);
                if (!nextVertexHidden)
                {
                    neighbors.Add(nextCoordinate.ToPosition());
                }
            }

            if (previousCoordinate != null)
            {
                var previousVertexHidden = isCoordinateHidden(coordinate, previousCoordinate, obstacle);
                if (!previousVertexHidden)
                {
                    neighbors.Add(previousCoordinate.ToPosition());
                }
            }

            var vertex = obstacle.Vertices.First(v => v.Coordinate.Equals(coordinate));
            neighbors.Each(n =>
            {
                if (!vertex.ObstacleNeighbors.Contains(n))
                {
                    vertex.ObstacleNeighbors.Add(n);
                }
            });
        });
    }

    /// <summary>
    /// Determines for each vertex the "k" nearest visible vertices (visibility neighbors) with respect to the given
    /// obstacles. The vertices are extracted from the obstacles. <br/>
    /// <br/>
    /// The parameter "k" (for the knn search, hence the methods name) is determined by the following partitioning
    /// strategy: <br/>
    /// This method uses bins to limit the number of visibility neighbors per angle area, since each bin covers a
    /// certain angle area of each vertex. Example: If <paramref name="visibilityNeighborBinCount" /> is set to 4, then
    /// each bin covers 90°. The <paramref name="visibilityNeighborsPerBin" /> limits the amount of vertices per bin.
    /// </summary>
    /// <returns>
    /// A map from vertex to "visibilityNeighborBinCount"-many sub-lists, each containing vertices of one bin.
    /// </returns>
    public static Dictionary<Vertex, List<List<Vertex>>> CalculateVisibleKnn(QuadTree<Obstacle> obstacles,
        int visibilityNeighborBinCount, int visibilityNeighborsPerBin, bool debugModeActive = false)
    {
        Log.D("Get direct neighbors on each obstacle geometry");
        PerformanceMeasurement.TimestampGraphGenerationObstacleNeighborsStart = DateTimeOffset.UtcNow.ToUnixTimeMilliseconds();
        var allObstacles = obstacles.QueryAll();
        var coordinateToObstacles = GetCoordinateToObstaclesMapping(allObstacles);
        var allVertices = AddObstacleNeighborsForObstacles(allObstacles, debugModeActive);

<<<<<<< HEAD
        Log.D("Calculate KNN to get visible vertices");
        PerformanceMeasurement.TimestampGraphGenerationKNNStart = DateTimeOffset.UtcNow.ToUnixTimeMilliseconds();
        var vertexNeighbors = CalculateVisibleKnnInternal(obstacles, coordinateToObstacles, allVertices,
            visibilityNeighborBinCount, visibilityNeighborsPerBin, debugModeActive);

        return vertexNeighbors;
    }

    /// <summary>
    /// Same as "CalculateVisibleKnn()" but takes the already determined vertices and the mapping from coordinate to
    /// obstacles.
    /// </summary>
    /// <param name="coordinateToObstacles">
    /// A map from coordinate to all obstacles that include this geometry somewhere in their geometry.
    /// </param>
    private static Dictionary<Vertex, List<List<Vertex>>> CalculateVisibleKnnInternal(
        QuadTree<Obstacle> obstacles,
        Dictionary<Coordinate, List<Obstacle>> coordinateToObstacles,
        ICollection<Vertex> vertices,
        int visibilityNeighborBinCount,
        int visibilityNeighborsPerBin,
        bool debugModeActive)
    {
        var result = new Dictionary<Vertex, List<List<Vertex>>>();
=======
>>>>>>> d7929dd9
        Log.D(
            $"Calculate knn with bin size {visibilityNeighborBinCount} and {visibilityNeighborsPerBin} neighbors per bin.");
        var result = new Dictionary<Vertex, List<List<Vertex>>>();
        var totalTimeStopWatch = new Stopwatch();
        var stopWatch = new Stopwatch();
        totalTimeStopWatch.Start();
        stopWatch.Start();

        allVertices.Each((i, vertex) =>
        {
            if (Log.LogLevel == Log.DEBUG && i % (((ICollection<Vertex>)allVertices).Count / 10) == 0)
            {
                Log.D(
                    $"  {i / (((ICollection<Vertex>)allVertices).Count / 100)}% done ({stopWatch.ElapsedMilliseconds}ms)");
                stopWatch.Restart();
            }

            result[vertex] = GetVisibilityNeighborsForVertex(obstacles, new List<Vertex>(allVertices),
                coordinateToObstacles,
                vertex, visibilityNeighborBinCount, visibilityNeighborsPerBin);
        });

        Log.D($"  100% done after a total of {totalTimeStopWatch.ElapsedMilliseconds}ms");

        if (!PerformanceMeasurement.IsActive && debugModeActive)
        {
            var vertexPositionDict = new Dictionary<Coordinate, HashSet<Position>>();
            result.Keys.Each(vertex =>
            {
                var visibilityNeighbors = result[vertex];
                var visibilityNeighborPositions =
                    visibilityNeighbors.SelectMany(x => x).Map(v => v.Coordinate.ToPosition());
                vertexPositionDict[vertex.Coordinate] = new HashSet<Position>(visibilityNeighborPositions);
            });

            Exporter.WriteVertexNeighborsToFile(vertexPositionDict, "vertex-visibility.geojson");
        }

        return result;
    }

    /// <summary>
    /// Determines all visibility neighbors with respect to the limits given by the maximum of
    /// <paramref name="visibilityNeighborsPerBin"/> many neighbors per bin for each of the
    /// <paramref name="visibilityNeighborBinCount"/> many bins.
    /// </summary>
    public static List<List<Vertex>> GetVisibilityNeighborsForVertex(
        QuadTree<Obstacle> obstacles,
        List<Vertex> vertices,
        Dictionary<Coordinate, List<Obstacle>> coordinateToObstacles,
        Vertex vertex,
        int visibilityNeighborBinCount,
        int visibilityNeighborsPerBin,
        bool respectValidAngleAreas = true)
    {
        /*
         * The idea of the shadow areas:
         *
         * Imagine a vertex is a lamp, each obstacle casts a shadow, which covers a certain angle area. Each shadow
         * (= instance of the AngleArea class) also has a certain distance. Everything within this angle area and
         * further away than that distance is definitely not visible.
         *
         * Keeping track of these shadow areas and their distances reduces the amount of expensive collision checks
         * significantly (i.e. by a factor of 20 for a ~250 obstacles large dataset).
         */
        var shadowAreas = new BinIndex<ShadowArea>(360);

        // Store the shadow areas for each obstacle, to no add them twice and to prevent unnecessary intersection checks.
        var obstacleToShadowArea = new Dictionary<Obstacle, ShadowArea>();

        var degreePerBin = 360.0 / visibilityNeighborBinCount;

        if (respectValidAngleAreas && vertex.ValidAngleAreas.IsEmpty())
        {
            // This happens for e.g. vertices with three obstacle neighbors and no angle between them of >180°.
            return new List<List<Vertex>>
            {
                new()
            };
        }

        /*
         * These arrays store the neighbors sorted by their distance from close (at index 0) for furthest. In the end
         * the "neighbors" array contains the closest "neighborsPerBin"-many visibility neighbors.
         */
        var visibilityNeighbors = new LinkedList<Vertex>?[visibilityNeighborBinCount];
        var maxDistances = new LinkedList<double>?[visibilityNeighborBinCount];

        foreach (var otherVertex in vertices)
        {
            if (otherVertex.Equals(vertex) || !otherVertex.IsOnConvexHull)
            {
                continue;
            }

            if (respectValidAngleAreas && !vertex.ValidAngleAreas.Any(area => Angle.IsBetweenEqual(area.Item1,
                    Angle.GetBearing(vertex.Coordinate, otherVertex.Coordinate), area.Item2)))
            {
                continue;
            }

            var angle = Angle.GetBearing(vertex.Coordinate, otherVertex.Coordinate);
            var binKey = (int)(angle / degreePerBin);

            if (binKey == visibilityNeighborBinCount)
            {
                // This can rarely happen and an "if" is faster than doing module.
                binKey = 0;
            }

            var distanceToOtherVertex = vertex.Coordinate.Distance(otherVertex.Coordinate);
            if (maxDistances[binKey]?.Count == visibilityNeighborsPerBin &&
                distanceToOtherVertex >= maxDistances[binKey]?.Last?.Value)
            {
                continue;
            }

            var isInShadowArea = IsInShadowArea(shadowAreas, angle, distanceToOtherVertex);
            if (isInShadowArea)
            {
                continue;
            }

            var envelope = new Envelope(vertex.Coordinate, otherVertex.Coordinate);
            var intersectsWithObstacle = false;
            obstacles.Query(envelope, (Action<Obstacle>)(obstacle =>
            {
                if (intersectsWithObstacle || !obstacle.CanIntersect(envelope))
                {
                    return;
                }

                ShadowArea? shadowArea;
                bool obstacleIsAlreadyCastingShadow;
                if (obstacleToShadowArea.TryGetValue(obstacle, out var value))
                {
                    shadowArea = value;
                    obstacleIsAlreadyCastingShadow = true;
                }
                else
                {
                    shadowArea = obstacle.GetShadowAreaOfObstacle(vertex);
                    obstacleIsAlreadyCastingShadow = false;
                }

                // Only consider obstacles not belonging to this vertex (could lead to false shadows) and also just
                // consider new obstacles, since a shadow test with existing obstacles was already performed earlier.
                if (shadowArea != null)
                {
                    if (!obstacleIsAlreadyCastingShadow)
                    {
                        shadowAreas.Add(shadowArea.From, shadowArea.To, shadowArea);
                        obstacleToShadowArea[obstacle] = shadowArea;

                        if (IsInShadowArea(shadowAreas, angle, distanceToOtherVertex))
                        {
                            // otherVertex is within newly added shadow areas -> definitely not visible
                            intersectsWithObstacle = true;
                            return;
                        }
                    }

                    var otherVertexIsInObstacleAngleArea = Angle.IsBetweenEqual(shadowArea.From, angle, shadowArea.To);
                    if (!otherVertexIsInObstacleAngleArea)
                    {
                        // If "otherVertex" is NOT within the angle area of the obstacle, then there's no chance they
                        // intersect. Therefore, a subsequent intersection check can be skipped.
                        return;
                    }
                }

                intersectsWithObstacle |=
                    obstacle.IntersectsWithLine(vertex.Coordinate, otherVertex.Coordinate, coordinateToObstacles);
            }));

            if (intersectsWithObstacle)
            {
                // The line between "vertex" and "otherVertex" intersects with an obstacle -> "otherVertex" not visible
                // so we can check the next other vertex.
                continue;
            }

            // For simplicity, only the neighbor list is used for null checks. However, the maxDistance list is
            // null if and only if the neighbor list is null.
            if (visibilityNeighbors[binKey] == null)
            {
                visibilityNeighbors[binKey] = new LinkedList<Vertex>();
                maxDistances[binKey] = new LinkedList<double>();
            }

            var visibilityNeighborList = visibilityNeighbors[binKey]!;
            var maxDistanceList = maxDistances[binKey]!;

            var visibilityNeighborNode = visibilityNeighborList.Last;
            var distanceNode = maxDistanceList.Last;

            // Find the first element in the list with a distance lower than the calculated  "distanceToOtherVertex"
            while (visibilityNeighborNode != null)
            {
                var distance = distanceNode!.Value;

                if (distance > distanceToOtherVertex)
                {
                    visibilityNeighborNode = visibilityNeighborNode.Previous;
                    distanceNode = distanceNode.Previous;
                }
                else
                {
                    break;
                }
            }

            if (visibilityNeighborNode == null)
            {
                visibilityNeighborList.AddLast(otherVertex);
                maxDistanceList.AddLast(distanceToOtherVertex);
            }
            else
            {
                visibilityNeighborList.AddAfter(visibilityNeighborNode, otherVertex);
                maxDistanceList.AddAfter(distanceNode, distanceToOtherVertex);
            }

            if (visibilityNeighborList.Count > visibilityNeighborsPerBin)
            {
                visibilityNeighborList.RemoveLast();
                maxDistanceList.RemoveLast();
            }
        }

        var allVisibilityNeighbors = new HashSet<Vertex>();
        foreach (var neighbor in visibilityNeighbors)
        {
            if (neighbor != null)
            {
                allVisibilityNeighbors.AddRange(neighbor);
            }
        }

        return SortVisibilityNeighborsIntoBins(vertex, allVisibilityNeighbors.ToList());
    }

    /// <summary>
    /// Takes the obstacle neighbors from the given vertex and interprets the angle areas between these neighbors as
    /// bins. Each of the given visibility neighbors is then sorted into these bins.
    /// </summary>
    public static List<List<Vertex>> SortVisibilityNeighborsIntoBins(Vertex vertex, List<Vertex> allVisibilityNeighbors)
    {
        if (allVisibilityNeighbors.IsEmpty())
        {
            return new List<List<Vertex>>
            {
                new()
            };
        }

        if (vertex.ObstacleNeighbors.Count < 2)
        {
            return new List<List<Vertex>>
            {
                allVisibilityNeighbors
            };
        }

        // This following routing collects all visibility neighbors we just determined above and puts them into bins.
        // Each bin covers the angle area between two obstacle neighbors on the vertex.
        var result = new List<List<Vertex>>();
        var bin = new List<Vertex>();

        // Collect all visibility neighbors with angles between two obstacle neighbors. We go all the way through the
        // obstacle neighbors of the vertex and always process the angle area between the current obstacle neighbor and
        // the next. For the last obstacle neighbor, the index of the next one is 0 (hence the modulo).
        for (var obstacleNeighborIndex = 0;
             obstacleNeighborIndex < vertex.ObstacleNeighbors.Count;
             obstacleNeighborIndex++)
        {
            var thisObstacleNeighbor = vertex.ObstacleNeighbors[obstacleNeighborIndex];
            var nextObstacleNeighbor =
                vertex.ObstacleNeighbors[(obstacleNeighborIndex + 1) % vertex.ObstacleNeighbors.Count];

            var thisObstacleNeighborBearing = Angle.GetBearing(vertex.Coordinate, thisObstacleNeighbor.ToCoordinate());
            var nextObstacleNeighborBearing = Angle.GetBearing(vertex.Coordinate, nextObstacleNeighbor.ToCoordinate());

            // Due to the bins, it can happen that this obstacle neighbor is not within the list of visibility
            // neighbors, even though it's obviously visible. Therefore this obstacle neighbor might not be added here.
            var thisVisibilityNeighbor =
                allVisibilityNeighbors.Where(v =>
                    v.Coordinate.X == thisObstacleNeighbor.X && v.Coordinate.Y == thisObstacleNeighbor.Y).ToList();
            if (!thisVisibilityNeighbor.IsEmpty())
            {
                bin.Add(thisVisibilityNeighbor[0]);
            }

            foreach (var visibilityNeighbor in allVisibilityNeighbors)
            {
                if (Angle.IsBetweenEqual(thisObstacleNeighborBearing,
                        Angle.GetBearing(vertex.Coordinate, visibilityNeighbor.Coordinate),
                        nextObstacleNeighborBearing))
                {
                    bin.Add(visibilityNeighbor);
                }
            }

            // Due to the bins, it can happen that this obstacle neighbor is not within the list of visibility
            // neighbors, even though it's obviously visible. Therefore this obstacle neighbor might not be added here.
            var nextVisibilityNeighbor =
                allVisibilityNeighbors.Where(v =>
                    v.Coordinate.X == nextObstacleNeighbor.X && v.Coordinate.Y == nextObstacleNeighbor.Y).ToList();
            if (!nextVisibilityNeighbor.IsEmpty())
            {
                bin.Add(nextVisibilityNeighbor[0]);
            }

            result.Add(bin.Distinct().ToList());
            bin = new List<Vertex>();
        }

        return result;
    }

    /// <summary>
    /// Create a map from coordinate to all obstacles with a vertex of this coordinate.
    /// </summary>
    public static Dictionary<Coordinate, List<Obstacle>> GetCoordinateToObstaclesMapping(
        IEnumerable<Obstacle> allObstacles)
    {
        Dictionary<Coordinate, List<Obstacle>> coordinateToObstacles = new();
        allObstacles.Each(o => o.Vertices.Each(v =>
        {
            if (!coordinateToObstacles.ContainsKey(v.Coordinate))
            {
                coordinateToObstacles[v.Coordinate] = new List<Obstacle>();
            }

            coordinateToObstacles[v.Coordinate].Add(o);
        }));
        return coordinateToObstacles;
    }

    private static bool IsInShadowArea(BinIndex<ShadowArea> shadowAreas, double angle, double distance)
    {
        foreach (var area in shadowAreas.Query(angle))
        {
            if (distance > area.Distance && Angle.IsBetweenEqual(area.From, angle, area.To))
            {
                return true;
            }
        }

        return false;
    }
}<|MERGE_RESOLUTION|>--- conflicted
+++ resolved
@@ -157,33 +157,7 @@
         var coordinateToObstacles = GetCoordinateToObstaclesMapping(allObstacles);
         var allVertices = AddObstacleNeighborsForObstacles(allObstacles, debugModeActive);
 
-<<<<<<< HEAD
-        Log.D("Calculate KNN to get visible vertices");
         PerformanceMeasurement.TimestampGraphGenerationKNNStart = DateTimeOffset.UtcNow.ToUnixTimeMilliseconds();
-        var vertexNeighbors = CalculateVisibleKnnInternal(obstacles, coordinateToObstacles, allVertices,
-            visibilityNeighborBinCount, visibilityNeighborsPerBin, debugModeActive);
-
-        return vertexNeighbors;
-    }
-
-    /// <summary>
-    /// Same as "CalculateVisibleKnn()" but takes the already determined vertices and the mapping from coordinate to
-    /// obstacles.
-    /// </summary>
-    /// <param name="coordinateToObstacles">
-    /// A map from coordinate to all obstacles that include this geometry somewhere in their geometry.
-    /// </param>
-    private static Dictionary<Vertex, List<List<Vertex>>> CalculateVisibleKnnInternal(
-        QuadTree<Obstacle> obstacles,
-        Dictionary<Coordinate, List<Obstacle>> coordinateToObstacles,
-        ICollection<Vertex> vertices,
-        int visibilityNeighborBinCount,
-        int visibilityNeighborsPerBin,
-        bool debugModeActive)
-    {
-        var result = new Dictionary<Vertex, List<List<Vertex>>>();
-=======
->>>>>>> d7929dd9
         Log.D(
             $"Calculate knn with bin size {visibilityNeighborBinCount} and {visibilityNeighborsPerBin} neighbors per bin.");
         var result = new Dictionary<Vertex, List<List<Vertex>>>();
