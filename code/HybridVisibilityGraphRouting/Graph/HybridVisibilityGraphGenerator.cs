--- conflicted
+++ resolved
@@ -50,7 +50,6 @@
         // Prevent multiple enumerations
         features = features.ToList();
 
-<<<<<<< HEAD
         QuadTree<Obstacle>? obstacles = null;
         Dictionary<Vertex, List<List<Vertex>>>? vertexNeighbors = null;
         HybridVisibilityGraph? hybridVisibilityGraph = null;
@@ -89,18 +88,17 @@
         time = PerformanceMeasurement.AddFunctionDurationToCurrentRun(
             () =>
             {
-                (hybridVisibilityGraph, spatialGraph) = AddVisibilityVerticesAndEdges(vertexNeighbors, obstacles);
+                hybridVisibilityGraph = CreateVisibilityGraph(vertexNeighbors, obstacles);
             },
             "build_graph_time"
         );
         Log.D($"{nameof(HybridVisibilityGraphGenerator)}: get_knn_search_time done after {time}ms");
         ArgumentNullException.ThrowIfNull(hybridVisibilityGraph);
-        ArgumentNullException.ThrowIfNull(spatialGraph);
 
         if (PerformanceMeasurement.CurrentRun != null)
         {
             PerformanceMeasurement.CurrentRun.VisibilityEdgesBeforeMerging =
-                spatialGraph.Edges.Values.Count(e => e.Data.IsEmpty());
+                hybridVisibilityGraph.Graph.Edges.Values.Count(e => e.Data.IsEmpty());
         }
 
         // MergeRoadsIntoGraph
@@ -132,20 +130,10 @@
 
         // AddAttributesToPoiNodes
         time = PerformanceMeasurement.AddFunctionDurationToCurrentRun(
-            () => { AddAttributesToPoiNodes(features, spatialGraph, 0.001, poiExpressions); },
+            () => { AddAttributesToPoiNodes(features, hybridVisibilityGraph, poiExpressions); },
             "add_poi_attributes_time"
         );
         Log.D($"{nameof(HybridVisibilityGraphGenerator)}: add_poi_attributes_time done after {time}ms");
-=======
-        var obstacles = GetObstacles(features, obstacleExpressions);
-        var vertexNeighbors =
-            VisibilityGraphGenerator.CalculateVisibleKnn(obstacles, visibilityNeighborBinCount,
-                visibilityNeighborsPerBin);
-        var hybridVisibilityGraph = CreateVisibilityGraph(vertexNeighbors, obstacles);
-
-        MergeRoadsIntoGraph(features, hybridVisibilityGraph, roadExpressions);
-        AddAttributesToPoiNodes(features, hybridVisibilityGraph, poiExpressions);
->>>>>>> 1cee8fcc
 
         Log.D($"{nameof(HybridVisibilityGraphGenerator)}: Done after {watch.ElapsedMilliseconds}ms");
         return hybridVisibilityGraph!;
