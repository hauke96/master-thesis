--- conflicted
+++ resolved
@@ -80,7 +80,6 @@
 
     public List<Position> OptimalPath(Position source, Position destination, Func<EdgeData, NodeData, double> heuristic)
     {
-<<<<<<< HEAD
         int sourceNodeKey = -1;
         IList<NodeData>? newCreatedNodesForSource = null;
         IList<EdgeData>? newEdgedForSource = null;
@@ -96,12 +95,13 @@
 
                 if (sourceNodeHasBeenCreated)
                 {
-                    (newCreatedNodesForSource, newEdgedForSource) = ConnectNodeToGraph(sourceNode);
+                    (newCreatedNodesForSource, newEdgedForSource) = ConnectNodeToGraph(sourceNode, false);
                 }
 
                 if (destinationNodeHasBeenCreated)
                 {
-                    (newCreatedNodesForDestination, newEdgedForDestination) = ConnectNodeToGraph(destinationNode);
+                    (newCreatedNodesForDestination, newEdgedForDestination) =
+                        ConnectNodeToGraph(destinationNode, false);
                 }
 
                 sourceNodeKey = sourceNode.Key;
@@ -114,23 +114,6 @@
         if (!PerformanceMeasurement.IsActive)
         {
             Exporter.WriteGraphToFile(Graph, $"graph-with-source-destination_{source}-to-{destination}.geojson");
-=======
-        var (sourceNode, sourceNodeHasBeenCreated) = AddPositionToGraph(source);
-        var (destinationNode, destinationNodeHasBeenCreated) = AddPositionToGraph(destination);
-
-        IList<NodeData> newCreatedNodesForSource = new List<NodeData>();
-        IList<EdgeData> newEdgedForSource = new List<EdgeData>();
-        IList<NodeData> newCreatedNodesForDestination = new List<NodeData>();
-        IList<EdgeData> newEdgedForDestination = new List<EdgeData>();
-        
-        if (sourceNodeHasBeenCreated)
-        {
-            (newCreatedNodesForSource, newEdgedForSource) = ConnectNodeToGraph(sourceNode, false);
-        }
-        if (destinationNodeHasBeenCreated)
-        {
-            (newCreatedNodesForDestination, newEdgedForDestination) = ConnectNodeToGraph(destinationNode, false);
->>>>>>> 143953ad
         }
 
         // AddVisibilityVerticesAndEdges
@@ -143,7 +126,6 @@
 
         // Remove temporarily created nodes (which automatically removes the edges too) to have a clean graph for
         // further routing requests.
-<<<<<<< HEAD
         time = PerformanceMeasurement.AddFunctionDurationToCurrentRun(
             () =>
             {
@@ -151,19 +133,11 @@
                 newEdgedForDestination.Each(RemoveEdge);
                 newCreatedNodesForSource.Each(RemoveNode);
                 newCreatedNodesForDestination.Each(RemoveNode);
+                InitNodeIndex();
             },
             "restore_graph"
         );
         Log.D($"{nameof(HybridVisibilityGraph)}: restore_graph done after {time}ms");
-=======
-        newEdgedForSource.Each(RemoveEdge);
-        newEdgedForDestination.Each(RemoveEdge);
-        newCreatedNodesForSource.Each(RemoveNode);
-        newCreatedNodesForDestination.Each(RemoveNode);
-        InitNodeIndex();
-
-        Exporter.WriteGraphToFile(Graph, "graph-restored.geojson");
->>>>>>> 143953ad
 
         return routingResult
             .Aggregate(new List<Position>(), (list, edge) =>
