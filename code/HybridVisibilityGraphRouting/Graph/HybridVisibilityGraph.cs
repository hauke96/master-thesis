--- conflicted
+++ resolved
@@ -102,7 +102,7 @@
     /// </summary>
     public List<Position> OptimalPath(Position source, Position destination, Func<EdgeData, NodeData, double> heuristic)
     {
-<<<<<<< HEAD
+        // 1. Add and connect input points to the graph
         int sourceNodeKey = -1;
         IList<NodeData>? newCreatedNodesForSource = null;
         IList<EdgeData>? newEdgedForSource = null;
@@ -110,16 +110,12 @@
         IList<NodeData>? newCreatedNodesForDestination = null;
         IList<EdgeData>? newEdgedForDestination = null;
 
+        // AddVisibilityVerticesAndEdges
         var time = PerformanceMeasurement.AddFunctionDurationToCurrentRun(
             () =>
             {
                 var (sourceNode, sourceNodeHasBeenCreated) = AddPositionToGraph(source);
                 var (destinationNode, destinationNodeHasBeenCreated) = AddPositionToGraph(destination);
-=======
-        // 1. Add and connect input points to the graph
-        var (sourceNode, sourceNodeHasBeenCreated) = AddPositionToGraph(source);
-        var (destinationNode, destinationNodeHasBeenCreated) = AddPositionToGraph(destination);
->>>>>>> d7929dd9
 
                 if (sourceNodeHasBeenCreated)
                 {
@@ -144,18 +140,13 @@
             Exporter.WriteGraphToFile(Graph, $"graph-with-source-destination_{source}-to-{destination}.geojson");
         }
 
-<<<<<<< HEAD
-        // AddVisibilityVerticesAndEdges
+        // 2. Actually determine the route
         IList<EdgeData> routingResult = new List<EdgeData>();
         time = PerformanceMeasurement.AddFunctionDurationToCurrentRun(
             () => { routingResult = Graph.AStarAlgorithm(sourceNodeKey, destinationNodeKey, heuristic); },
             "astar_time"
         );
         Log.D($"{nameof(HybridVisibilityGraph)}: astar_time done after {time}ms");
-=======
-        // 2. Actually determine the route
-        var routingResult = Graph.AStarAlgorithm(sourceNode.Key, destinationNode.Key, heuristic);
->>>>>>> d7929dd9
 
         // 3. Remove temporarily created nodes (which automatically removes the edges too) to have a clean graph for
         // further routing requests.
