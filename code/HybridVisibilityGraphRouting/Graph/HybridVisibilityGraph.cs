--- conflicted
+++ resolved
@@ -75,18 +75,17 @@
         // TODO: This is highly inefficient but the KdTree implementation has no ".Remove()" method. Implementing my own method should solve this issue.
         InitNodeIndex();
 
-<<<<<<< HEAD
         int sourceNode = -1;
         IList<NodeData>? newCreatedNodesForSource = null;
         IList<EdgeData>? newEdgedForSource = null;
-        int targetNode = -1;
-        IList<NodeData>? newCreatedNodesForTarget = null;
-        IList<EdgeData>? newEdgedForTarget = null;
+        int destinationNode = -1;
+        IList<NodeData>? newCreatedNodesForDestination = null;
+        IList<EdgeData>? newEdgedForDestination = null;
         var time = PerformanceMeasurement.AddFunctionDurationToCurrentRun(
             () =>
             {
                 (sourceNode, newCreatedNodesForSource, newEdgedForSource) = AddPositionToGraph(source);
-                (targetNode, newCreatedNodesForTarget, newEdgedForTarget) = AddPositionToGraph(target);
+                (destinationNode, newCreatedNodesForDestination, newEdgedForDestination) = AddPositionToGraph(destination);
             },
             "add_positions_to_graph_time"
         );
@@ -94,13 +93,13 @@
 
         if (!PerformanceMeasurement.IsActive)
         {
-            Exporter.WriteGraphToFile(Graph, $"graph-with-source-target_{source}-to-{target}.geojson");
+            Exporter.WriteGraphToFile(Graph, $"graph-with-source-destination_{source}-to-{destination}.geojson");
         }
 
         // AddVisibilityVerticesAndEdges
         IList<EdgeData> routingResult = new List<EdgeData>();
         time = PerformanceMeasurement.AddFunctionDurationToCurrentRun(
-            () => { routingResult = Graph.AStarAlgorithm(sourceNode, targetNode, heuristic); },
+            () => { routingResult = Graph.AStarAlgorithm(sourceNode, destinationNode, heuristic); },
             "astar_time"
         );
         Log.D($"{nameof(HybridVisibilityGraph)}: astar_time done after {time}ms");
@@ -111,29 +110,13 @@
             () =>
             {
                 newEdgedForSource.Each(RemoveEdge);
-                newEdgedForTarget.Each(RemoveEdge);
+                newEdgedForDestination.Each(RemoveEdge);
                 newCreatedNodesForSource.Each(RemoveNode);
-                newCreatedNodesForTarget.Each(RemoveNode);
+                newCreatedNodesForDestination.Each(RemoveNode);
             },
             "restore_graph"
         );
         Log.D($"{nameof(HybridVisibilityGraph)}: restore_graph done after {time}ms");
-=======
-        var (sourceNode, newCreatedNodesForSource, newEdgedForSource) = AddPositionToGraph(source);
-        var (destinationNode, newCreatedNodesForDestination, newEdgedForDestination) = AddPositionToGraph(destination);
-        Exporter.WriteGraphToFile(Graph, "graph-with-source-destination.geojson");
-
-        var routingResult = Graph.AStarAlgorithm(sourceNode, destinationNode, heuristic);
-
-        // Remove temporarily created nodes (which automatically removes the edges too) to have a clean graph for
-        // further routing requests.
-        newEdgedForSource.Each(RemoveEdge);
-        newEdgedForDestination.Each(RemoveEdge);
-        newCreatedNodesForSource.Each(RemoveNode);
-        newCreatedNodesForDestination.Each(RemoveNode);
-
-        Exporter.WriteGraphToFile(Graph, "graph-restored.geojson");
->>>>>>> e883feda
 
         return routingResult
             .Aggregate(new List<Position>(), (list, edge) =>
