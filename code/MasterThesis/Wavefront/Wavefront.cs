using System.Collections;
using Mars.Interfaces.Environments;
using Mars.Numerics;
using Wavefront.Geometry;

namespace Wavefront;

public class Wavefront
{
    public double FromAngle { get; }
    public double ToAngle { get; }
    public Vertex RootVertex { get; }
    public double DistanceToNextVertex { get; private set; }

    /// <summary>
    /// The distance from the source of the routing to the root of this event.
    /// </summary>
    public double DistanceToRootFromSource { get; }

    public SortedLinkedList<Vertex> RelevantVertices;
    private readonly LinkedList<Position> _visitedVertices;

    /// <summary>
    /// Creates a new wavefront if it's valid. A wavefront is *not* valid when there are no events ahead.
    ///
    /// Precondition: 0 <= fromAngle < toAngle <= 360
    /// <returns>
    /// The new wavefront or null if the new wavefront would not be valid.
    /// </returns>
    /// </summary>
    public static Wavefront? New(double fromAngle, double toAngle, Vertex rootVertex, ICollection<Vertex> allVertices,
        double distanceToRootFromSource, bool verticesFromWavefrontWithSameRoot)
    {
        // TODO enforce precondition
        var wavefront = new Wavefront(fromAngle, toAngle, rootVertex, distanceToRootFromSource);
<<<<<<< HEAD
        if (allVertices is SortedLinkedList<Vertex>)
        {
            wavefront.FilterAndEnqueueVertices((SortedLinkedList<Vertex>)allVertices);
        }
        else
        {
            wavefront.FilterAndEnqueueVertices(allVertices);
        }
=======
        wavefront.FilterAndEnqueueVertices(allVertices, verticesFromWavefrontWithSameRoot);
>>>>>>> 7fbe1afb

        if (wavefront.RelevantVertices.Count == 0)
        {
            return null;
        }

        return wavefront;
    }

    private Wavefront(double fromAngle, double toAngle, Vertex rootVertex, double distanceToRootFromSource)
    {
        FromAngle = fromAngle;
        ToAngle = toAngle;
        RootVertex = rootVertex;
        DistanceToRootFromSource = distanceToRootFromSource;

        // Get the vertices that are possibly visible. There's not collision detection here but all vertices are at
        // least within the range of this wavefront.
        RelevantVertices = new SortedLinkedList<Vertex>(5);
        _visitedVertices = new LinkedList<Position>();
    }

    private void FilterAndEnqueueVertices(ICollection<Vertex> vertices, bool verticesFromWavefrontWithSameRoot)
    {
        foreach (var vertex in vertices)
        {
            var bearing = Angle.GetBearing(RootVertex.Position, vertex.Position);
            if (IsRelevant(vertex, bearing))
            {
<<<<<<< HEAD
                RelevantVertices.Add(vertex,
                    Distance.Euclidean(RootVertex.Position.PositionArray, vertex.Position.PositionArray), bearing);
            }
        }

        UpdateDistanceToNextVertex();
    }

    /// <summary>
    /// Same as FilterAndEnqueueVertices(ICollection<Vertex>) but with one very important (!) assumption:
    ///
    /// The given list MUST come from a wavefront with the same root vertex!
    ///
    /// This method here re-uses the bearing and also uses the sorting of the given list. This only works if the
    /// wavefront these vertices came from has the same root vertex. 
    /// </summary>
    private void FilterAndEnqueueVertices(SortedLinkedList<Vertex> vertices)
    {
        var node = vertices.First;
        while (node != null)
        {
            var vertex = node.Value.Value;
            var bearing = node.Value.BearingFromWavefront;
            if (IsRelevant(vertex, bearing))
            {
                RelevantVertices.AddLast(node.Value);
            }

            node = node.Next;
=======
                RelevantVertices.AddLast(vertex);
            }
        }

        if (!verticesFromWavefrontWithSameRoot)
        {
            // If the wavefront come from a wavefront with the same root vertex, we don't need to sort anything because
            // the list is already sorted. But here we have vertices from a different source and therefore we must
            // sort them.
            RelevantVertices = new LinkedList<Vertex>(RelevantVertices.OrderBy(vertex =>
                Distance.Euclidean(RootVertex.Position.PositionArray, vertex.Position.PositionArray)));
>>>>>>> 7fbe1afb
        }

        UpdateDistanceToNextVertex();
    }

    private bool IsRelevant(Vertex vertex, double bearing)
    {
        if (bearing == 0 && Equals(RootVertex, vertex))
        {
            // 0° is an indicator that the vertex might be the current root -> therefore not relevant
            return false;
        }

        return Angle.IsBetweenEqual(FromAngle, bearing, ToAngle);
    }

    /// <summary>
    /// Peeks for the next vertex that would cause an VertexEvent. 
    /// </summary>
    public Vertex? GetNextVertex()
    {
        return RelevantVertices.First?.Value.Value;
    }

    public void RemoveNextVertex()
    {
        var nextVertex = GetNextVertex();
        if (nextVertex != null)
        {
            _visitedVertices.AddLast(nextVertex.Position);
            RelevantVertices.RemoveFirst();
        }

        UpdateDistanceToNextVertex();
    }

    public bool HasBeenVisited(Position? position)
    {
        return position != null && _visitedVertices.Contains(position);
    }

    private void UpdateDistanceToNextVertex()
    {
        var nextVertex = GetNextVertex();
        if (nextVertex == null)
        {
            DistanceToNextVertex = 0;
        }
        else
        {
            DistanceToNextVertex = DistanceTo(nextVertex.Position);
        }
    }

    public double DistanceTo(Position position)
    {
        // The euclidean distance is much faster and will probably work for nearly all real world cases.
        return DistanceToRootFromSource + Distance.Euclidean(RootVertex.Position.PositionArray, position.PositionArray);
    }
    
    public override String ToString()
    {
        return $"(root={RootVertex.Position}, from={FromAngle}, to={ToAngle}, vertices={RelevantVertices.Count})";
    }
}<|MERGE_RESOLUTION|>--- conflicted
+++ resolved
@@ -1,4 +1,3 @@
-using System.Collections;
 using Mars.Interfaces.Environments;
 using Mars.Numerics;
 using Wavefront.Geometry;
@@ -29,11 +28,10 @@
     /// </returns>
     /// </summary>
     public static Wavefront? New(double fromAngle, double toAngle, Vertex rootVertex, ICollection<Vertex> allVertices,
-        double distanceToRootFromSource, bool verticesFromWavefrontWithSameRoot)
+        double distanceToRootFromSource)
     {
         // TODO enforce precondition
         var wavefront = new Wavefront(fromAngle, toAngle, rootVertex, distanceToRootFromSource);
-<<<<<<< HEAD
         if (allVertices is SortedLinkedList<Vertex>)
         {
             wavefront.FilterAndEnqueueVertices((SortedLinkedList<Vertex>)allVertices);
@@ -42,9 +40,6 @@
         {
             wavefront.FilterAndEnqueueVertices(allVertices);
         }
-=======
-        wavefront.FilterAndEnqueueVertices(allVertices, verticesFromWavefrontWithSameRoot);
->>>>>>> 7fbe1afb
 
         if (wavefront.RelevantVertices.Count == 0)
         {
@@ -67,14 +62,13 @@
         _visitedVertices = new LinkedList<Position>();
     }
 
-    private void FilterAndEnqueueVertices(ICollection<Vertex> vertices, bool verticesFromWavefrontWithSameRoot)
+    private void FilterAndEnqueueVertices(ICollection<Vertex> vertices)
     {
         foreach (var vertex in vertices)
         {
             var bearing = Angle.GetBearing(RootVertex.Position, vertex.Position);
             if (IsRelevant(vertex, bearing))
             {
-<<<<<<< HEAD
                 RelevantVertices.Add(vertex,
                     Distance.Euclidean(RootVertex.Position.PositionArray, vertex.Position.PositionArray), bearing);
             }
@@ -104,19 +98,6 @@
             }
 
             node = node.Next;
-=======
-                RelevantVertices.AddLast(vertex);
-            }
-        }
-
-        if (!verticesFromWavefrontWithSameRoot)
-        {
-            // If the wavefront come from a wavefront with the same root vertex, we don't need to sort anything because
-            // the list is already sorted. But here we have vertices from a different source and therefore we must
-            // sort them.
-            RelevantVertices = new LinkedList<Vertex>(RelevantVertices.OrderBy(vertex =>
-                Distance.Euclidean(RootVertex.Position.PositionArray, vertex.Position.PositionArray)));
->>>>>>> 7fbe1afb
         }
 
         UpdateDistanceToNextVertex();
