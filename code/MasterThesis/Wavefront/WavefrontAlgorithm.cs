using Mars.Common;
using NetTopologySuite.Geometries;
using ServiceStack;
using Wavefront.Geometry;
using Position = Mars.Interfaces.Environments.Position;

namespace Wavefront
{
    public class WavefrontAlgorithm
    {
        private readonly List<Obstacle> Obstacles;

        public readonly Dictionary<Position, Position?> PositionToPredecessor;
        public readonly LinkedList<Wavefront> Wavefronts;
        public readonly LinkedList<Vertex> Vertices;

        public WavefrontAlgorithm(List<NetTopologySuite.Geometries.Geometry> obstacles,
            LinkedList<Wavefront>? wavefronts = null)
        {
            Obstacles = obstacles.Map(geometry => new Obstacle(geometry));
            Vertices = new LinkedList<Vertex>();
            PositionToPredecessor = new Dictionary<Position, Position?>();

            var positionToNeighbors = GetNeighborsFromObstacleVertices(Obstacles);
            positionToNeighbors.Keys.Each(position =>
            {
                Vertices.AddFirst(new Vertex(position, positionToNeighbors[position]));
            });

            Wavefronts = wavefronts ?? new LinkedList<Wavefront>();
        }

        public Dictionary<Position, List<Position>> GetNeighborsFromObstacleVertices(
            List<Obstacle> obstacles)
        {
            var positionToNeighbors = new Dictionary<Position, List<Position>>();
            obstacles.Each(obstacle =>
            {
                if (obstacle.Coordinates.Count <= 1)
                {
                    return;
                }

                var coordinates = obstacle.Coordinates.CreateCopy();
                if (obstacle.IsClosed)
                {
                    coordinates.RemoveAt(coordinates.Count - 1);
                }

                coordinates.Each((index, coordinate) =>
                {
                    var position = coordinate.ToPosition();
                    if (!positionToNeighbors.ContainsKey(position))
                    {
                        positionToNeighbors[position] = new List<Position>();
                    }

                    Coordinate? nextCoordinate =
                        index + 1 < coordinates.Count ? coordinates[index + 1] : null;
                    Coordinate? previousCoordinate = index - 1 >= 0 ? coordinates[index - 1] : null;
                    if (obstacle.IsClosed && nextCoordinate == null)
                    {
                        nextCoordinate = coordinates.First();
                    }

                    if (obstacle.IsClosed && previousCoordinate == null)
                    {
                        previousCoordinate = coordinates[^1];
                    }

                    if (nextCoordinate != null)
                    {
                        positionToNeighbors[position].Add(nextCoordinate.ToPosition());
                    }

                    if (previousCoordinate != null)
                    {
                        positionToNeighbors[position].Add(previousCoordinate.ToPosition());
                    }
                });
            });
            return positionToNeighbors;
        }

        public List<Position> Route(Position source, Position target)
        {
            Vertices.AddFirst(new Vertex(target));
            PositionToPredecessor[source] = null;

            var initialWavefront = Wavefront.New(0, 360, new Vertex(source), Vertices, 0, false);
            if (initialWavefront == null)
            {
                return new List<Position>();
            }

            AddWavefront(initialWavefront);

            Log.Init();
            Log.I($"Routing from {source} to {target}");
            Log.D($"Initial wavefront at {initialWavefront.RootVertex.Position}");
            // Log.D($"Wavefront vertices {initialWavefront.RelevantVertices.Map(v => v.Position.ToString()).Join(", ")}");

            while (!PositionToPredecessor.ContainsKey(target))
            {
                ProcessNextEvent(target);
            }

            var waypoints = new List<Position>();
            var nextPosition = target;

            while (nextPosition != null)
            {
                waypoints.Add(nextPosition);
                nextPosition = PositionToPredecessor.ContainsKey(nextPosition)
                    ? PositionToPredecessor[nextPosition]
                    : null;
            }

            waypoints.Reverse();
            return waypoints;
        }

        public void ProcessNextEvent(Position targetPosition)
        {
            var wavefrontNode = Wavefronts.First;
            var wavefront = wavefrontNode.Value;
            var currentVertex = wavefront.GetNextVertex();

            // Log.D(
            //     $"Process wavefront (" +
            //     $"total wavefront={Wavefronts.Count}," +
            //     $"m from start={(int)wavefront.DistanceToRootFromSource}," +
            //     $"m to target={(int)wavefront.RootVertex.Position.DistanceInMTo(targetPosition)})" +
            //     $"at {wavefront.RootVertex.Position} from {wavefront.FromAngle}° to {wavefront.ToAngle}°",
            //     "",
            //     1);

            if (currentVertex == null)
            {
                Log.D("No next vertex, remove wavefront");
                // This wavefront doesn't have any events ahead, to we can remove it. 
                Wavefronts.Remove(wavefrontNode);
                return;
            }

            var currentVertexHasBeenVisitedBefore = PositionToPredecessor.ContainsKey(currentVertex.Position);
            if (currentVertexHasBeenVisitedBefore)
            {
                Log.D($"Vertex at {currentVertex.Position} has been visited before");
                RemoveNextVertex(wavefrontNode);
                return;
            }

            var isCurrentVertexVisible = IsPositionVisible(wavefront.RootVertex.Position, currentVertex.Position);
            if (!isCurrentVertexVisible)
            {
                Log.D($"Vertex at {currentVertex.Position} is not visible");
                RemoveNextVertex(wavefrontNode);
                return;
            }

            if (Equals(currentVertex.Position, targetPosition))
            {
                Log.I($"Target reached ({currentVertex.Position})", "", 1);
                PositionToPredecessor[currentVertex.Position] = wavefront.RootVertex.Position;
                Log.D($"Set predecessor of target to {wavefront.RootVertex.Position}");
                wavefront.RemoveNextVertex();
                Wavefronts.Remove(wavefrontNode);
                return;
            }

            Log.D($"Next vertex at {currentVertex.Position}");

            var wavefrontRemoved = RemoveNextVertex(wavefrontNode);
            Log.D("Drop vertex from wavefront");

            double angleShadowFrom;
            double angleShadowTo;

            HandleNeighbors(currentVertex, wavefront, out angleShadowFrom, out angleShadowTo,
                out var newWavefrontCreatedAtEventRoot);
            Log.D($"Handled neighbors, shadow from {angleShadowFrom}° to {angleShadowTo}°");

            if (newWavefrontCreatedAtEventRoot)
            {
                PositionToPredecessor[currentVertex.Position] = wavefront.RootVertex.Position;
                Log.D($"Set predecessor of {currentVertex.Position} to {wavefront.RootVertex.Position}");
            }

            if (!Double.IsNaN(angleShadowFrom) && !Double.IsNaN(angleShadowTo))
            {
                Log.D($"Remove old wavefront from {wavefront.FromAngle}° to {wavefront.ToAngle}° and create new ones");
                if (!wavefrontRemoved)
                {
                    Wavefronts.Remove(wavefrontNode);
                }

                AddNewWavefront(wavefront.RelevantVertices, wavefront.RootVertex, wavefront.DistanceToRootFromSource,
                    wavefront.FromAngle, angleShadowFrom, true);
                AddNewWavefront(wavefront.RelevantVertices, wavefront.RootVertex, wavefront.DistanceToRootFromSource,
                    angleShadowTo, wavefront.ToAngle, true);
            }
        }

        private bool RemoveNextVertex(LinkedListNode<Wavefront> wavefrontNode)
        {
            wavefrontNode.Value.RemoveNextVertex();
            return MoveWavefrontToCorrectPosition(wavefrontNode);
        }

        // TODO document rotation idea of this method
        public void HandleNeighbors(Vertex currentVertex, Wavefront wavefront, out double angleShadowFrom,
            out double angleShadowTo, out bool createdWavefrontAtCurrentVertex)
        {
            Log.D($"Process vertex={currentVertex}");

            angleShadowFrom = Double.NaN;
            angleShadowTo = Double.NaN;
            createdWavefrontAtCurrentVertex = false;

            var rightNeighbor = currentVertex.RightNeighbor(wavefront.RootVertex.Position) ??
                                currentVertex.LeftNeighbor(wavefront.RootVertex.Position);
            var leftNeighbor = currentVertex.LeftNeighbor(wavefront.RootVertex.Position) ??
                               currentVertex.RightNeighbor(wavefront.RootVertex.Position);

            if (rightNeighbor == null && leftNeighbor == null)
            {
                Log.D("Current vertex has no neighbors -> abort");
                return;
            }

            Log.D($"rightNeighbor={rightNeighbor}, leftNeighbor={leftNeighbor}");

            var angleRootToRightNeighbor = rightNeighbor != null
                ? Angle.GetBearing(wavefront.RootVertex.Position, rightNeighbor)
                : double.NaN;
            var angleRootToLeftNeighbor = leftNeighbor != null
                ? Angle.GetBearing(wavefront.RootVertex.Position, leftNeighbor)
                : double.NaN;
            var angleRootToCurrentVertex = Angle.GetBearing(wavefront.RootVertex.Position, currentVertex.Position);

            var angleVertexToRightNeighbor = rightNeighbor != null
                ? Angle.GetBearing(currentVertex.Position, rightNeighbor)
                : double.NaN;
            var angleVertexToLeftNeighbor = leftNeighbor != null
                ? Angle.GetBearing(currentVertex.Position, leftNeighbor)
                : double.NaN;

            // Rotate such that the current vertex of always north/up of the wavefront root
            var rotationAngle = -angleRootToCurrentVertex;
            Log.D($"Rotate relevant angles by {rotationAngle}°");
            var angleCurrentWavefrontFrom = Angle.Normalize(wavefront.FromAngle + rotationAngle);
            var angleCurrentWavefrontTo = Angle.Normalize(wavefront.ToAngle + rotationAngle);
            angleVertexToRightNeighbor = Angle.Normalize(angleVertexToRightNeighbor + rotationAngle);
            angleVertexToLeftNeighbor = Angle.Normalize(angleVertexToLeftNeighbor + rotationAngle);
            Log.Note($"angleCurrentWavefrontFrom={angleCurrentWavefrontFrom}");
            Log.Note($"angleCurrentWavefrontTo={angleCurrentWavefrontTo}");
            Log.Note($"angleVertexToRightNeighbor={angleVertexToRightNeighbor}");
            Log.Note($"angleVertexToLeftNeighbor={angleVertexToLeftNeighbor}");

            var rightNeighborHasBeenVisited = wavefront.HasBeenVisited(rightNeighbor);
            var leftNeighborHasBeenVisited = wavefront.HasBeenVisited(leftNeighbor);
            Log.Note($"rightNeighborHasBeenVisited={rightNeighborHasBeenVisited}");
            Log.Note($"leftNeighborHasBeenVisited={leftNeighborHasBeenVisited}");

            // Both neighbors on left/right (aka west/east) side of root+current vertex -> New wavefront needed for the casted shadow
            var bothNeighborsOnWestSide = Angle.GreaterEqual(angleVertexToRightNeighbor, 180) &&
                                          Angle.GreaterEqual(angleVertexToLeftNeighbor, 180);
            var bothNeighborsOnEastSide = Angle.LowerEqual(angleVertexToRightNeighbor, 180) &&
                                          Angle.LowerEqual(angleVertexToLeftNeighbor, 180);
            var currentVertexIsNeighbor = Equals(wavefront.RootVertex.Position, rightNeighbor) ||
                                          Equals(wavefront.RootVertex.Position, leftNeighbor);

            Log.Note($"bothNeighborsOnWestSide={bothNeighborsOnWestSide}");
            Log.Note($"bothNeighborsOnEastSide={bothNeighborsOnEastSide}");
            Log.Note($"currentVertexIsNeighbor={currentVertexIsNeighbor}");

            double angleWavefrontFrom = Double.NaN;
            double angleWavefrontTo = Double.NaN;
            if (bothNeighborsOnWestSide && !Angle.AreEqual(angleCurrentWavefrontTo, 360))
            {
                Log.Note("Both neighbors on west side");
                angleWavefrontFrom = Math.Max(angleVertexToRightNeighbor, angleVertexToLeftNeighbor);
                angleWavefrontTo = 360;

                // angleShadowFrom = Math.Min(angleRootToRightNeighbor, angleRootToLeftNeighbor);
                // angleShadowTo = 360;
            }
            else if (bothNeighborsOnEastSide && !Angle.AreEqual(angleCurrentWavefrontFrom, 0))
            {
                Log.Note("Both neighbors on east side");
                angleWavefrontFrom = 0;
                angleWavefrontTo = Math.Min(angleVertexToRightNeighbor, angleVertexToLeftNeighbor);

                // angleShadowFrom = 0;
                // angleShadowTo = Math.Max(angleRootToRightNeighbor, angleRootToLeftNeighbor);
            }

            Log.D($"Wavefront goes from={angleWavefrontFrom}° to={angleWavefrontTo}°");

            // Wavefront root vertex is the only neighbor aka we reached the end of a line with the wavefront rooted
            // in the second last vertex of that line.
            var wavefrontRootIsSecondLastLineVertex = Equals(rightNeighbor, wavefront.RootVertex.Position) &&
                                                      Equals(leftNeighbor, wavefront.RootVertex.Position);
            if (wavefrontRootIsSecondLastLineVertex)
            {
                Log.D("Wavefront is second last in line string -> Create new wavefront");
                if (Angle.AreEqual(angleCurrentWavefrontTo, 0))
                {
                    angleWavefrontFrom = 0;
                    angleWavefrontTo = Math.Min(angleVertexToRightNeighbor, angleVertexToLeftNeighbor);
                }
                else if (Angle.AreEqual(angleCurrentWavefrontFrom, 0))
                {
                    angleWavefrontFrom = Math.Max(angleVertexToRightNeighbor, angleVertexToLeftNeighbor);
                    angleWavefrontTo = 360;
                }

                Log.Note($"Wavefront goes from={angleWavefrontFrom}° to={angleWavefrontTo}°");
            }

            var neighborWillBeVisitedByWavefront = wavefrontRootIsSecondLastLineVertex &&
                                                   Angle.IsBetween(angleCurrentWavefrontFrom, angleWavefrontFrom,
                                                       angleCurrentWavefrontTo);
            var newWavefrontNeeded = !double.IsNaN(angleWavefrontFrom) && !double.IsNaN(angleWavefrontTo) &&
                                     !neighborWillBeVisitedByWavefront;

            Log.D(
                $"New wavefront needed={newWavefrontNeeded} because: neighborWillBeVisitedByWavefront={neighborWillBeVisitedByWavefront}, " +
                $"angleWavefrontFrom={angleWavefrontFrom}°, angleWavefrontTo={angleWavefrontTo}°");

            // Rotate back
            Log.D($"Rotate every angle back by {-rotationAngle}°");
            angleWavefrontFrom = Angle.Normalize(angleWavefrontFrom - rotationAngle);
            angleWavefrontTo = Angle.Normalize(angleWavefrontTo - rotationAngle);

            if (newWavefrontNeeded)
            {
                createdWavefrontAtCurrentVertex = AddNewWavefront(Vertices, currentVertex,
                    wavefront.DistanceTo(currentVertex.Position), angleWavefrontFrom, angleWavefrontTo, false);
            }

            double angleRightShadowFrom = Double.NaN;
            double angleRightShadowTo = Double.NaN;
            if (rightNeighborHasBeenVisited)
            {
                Angle.GetEnclosingAngles(angleRootToRightNeighbor, angleRootToCurrentVertex, out angleRightShadowFrom,
                    out angleRightShadowTo);
                angleShadowFrom = angleRightShadowFrom;
                angleShadowTo = angleRightShadowTo;
                Log.D(
                    $"Right neighbor={rightNeighbor} has been visited casting a shadow from {angleShadowFrom}° to {angleShadowTo}°");
            }

            double angleLeftShadowFrom = Double.NaN;
            double angleLeftShadowTo = Double.NaN;
            if (leftNeighborHasBeenVisited)
            {
                Angle.GetEnclosingAngles(angleRootToLeftNeighbor, angleRootToCurrentVertex, out angleLeftShadowFrom,
                    out angleLeftShadowTo);
                angleShadowFrom = angleLeftShadowFrom;
                angleShadowTo = angleLeftShadowTo;
                Log.D(
                    $"Left neighbor={leftNeighbor} has been visited casting a shadow from {angleLeftShadowFrom}° to {angleLeftShadowTo}°");
            }

            // When two shadows exist -> merge them because they always touch
            if (!Double.IsNaN(angleRightShadowFrom) && !Double.IsNaN(angleLeftShadowFrom))
            {
                Log.D("There are two shadows -> merge them");
                if (Angle.AreEqual(angleRightShadowTo, angleLeftShadowFrom))
                {
                    angleShadowFrom = angleRightShadowFrom;
                    angleShadowTo = angleLeftShadowTo;
                }
                else
                {
                    angleShadowFrom = angleLeftShadowFrom;
                    angleShadowTo = angleRightShadowTo;
                }

                Log.D($"There were two shadows -> merged shadow goes from {angleShadowFrom}° to {angleShadowTo}°");
            }
        }

        public bool AddNewWavefront(ICollection<Vertex> vertices, Vertex root, double distanceToRootFromSource,
            double fromAngle, double toAngle, bool verticesFromWavefrontWithSameRoot)
        {
            bool newWavefrontCreated = false;

            toAngle = Angle.Normalize(toAngle);
            fromAngle = Angle.StrictNormalize(fromAngle);

            /*
             * If the interesting area exceeds the 0° border (e.g. goes from 300° via 0° to 40°), then we remove the
             * old wavefront and create two new ones. One from 300° to 360° and one from 0° to 40°. This simply
             * makes range checks easier and has no further reason.
             */
            Log.D(
                $"Angles for new wavefront (from={fromAngle}°, to={toAngle}°) exceed 0° border? {Angle.IsBetween(fromAngle, 0, toAngle)}");
            if (Angle.IsBetween(fromAngle, 0, toAngle))
            {
                newWavefrontCreated |= AddWavefrontIfValid(vertices, distanceToRootFromSource, root, fromAngle, 360,
                    verticesFromWavefrontWithSameRoot);
                newWavefrontCreated |= AddWavefrontIfValid(vertices, distanceToRootFromSource, root, 0, toAngle,
                    verticesFromWavefrontWithSameRoot);
            }
            else
            {
                newWavefrontCreated |= AddWavefrontIfValid(vertices, distanceToRootFromSource, root,
<<<<<<< HEAD
                    fromAngle, toAngle);
=======
                    fromAngle, toAngle, verticesFromWavefrontWithSameRoot);
>>>>>>> 7fbe1afb
            }

            return newWavefrontCreated;
        }

        public bool AddWavefrontIfValid(ICollection<Vertex> relevantVertices, double distanceFromSourceToVertex,
            Vertex rootVertex, double fromAngle, double toAngle, bool verticesFromWavefrontWithSameRoot)
        {
            var newWavefront = Wavefront.New(fromAngle, toAngle, rootVertex, relevantVertices,
                distanceFromSourceToVertex, verticesFromWavefrontWithSameRoot);
            if (newWavefront != null)
            {
                Log.D(
                    $"New wavefront at {newWavefront.RootVertex.Position} with {newWavefront.RelevantVertices.Count} relevant vertices from {fromAngle}° to {toAngle}°");
                // Log.D($"Relevant vertices: {newWavefront.RelevantVertices.Map(v => v.Position.ToString()).Join(", ")}");
                AddWavefront(newWavefront);
                return true;
            }

            Log.D(
                $"New wavefront at {rootVertex.Position} from {fromAngle}° to {toAngle}° wouldn't have any vertices -> ignore it");
            return false;
        }

        private bool IsPositionVisible(Position startPosition, Position endPosition)
        {
            return !TrajectoryCollidesWithObstacle(startPosition, endPosition);
        }

        public bool TrajectoryCollidesWithObstacle(Position startPosition, Position endPosition)
        {
            var envelope = new Envelope(startPosition.ToCoordinate(), endPosition.ToCoordinate());

            var coordinateStart = startPosition.ToCoordinate();
            var coordinateEnd = endPosition.ToCoordinate();

            foreach (var obstacle in Obstacles)
            {
                if (!obstacle.CanIntersect(envelope))
                {
                    continue;
                }

                if (obstacle.IntersectsWithLine(coordinateStart, coordinateEnd))
                {
                    return true;
                }
            }

            return false;
        }

        /// <summary>
        /// Moves the given wavefront to the correct position. If the wavefront has no next vertex, it'll be removed
        /// from the list of wavefronts.
        /// </summary>
        /// <returns>true when removed from list, false when still in list.</returns>
        public bool MoveWavefrontToCorrectPosition(LinkedListNode<Wavefront> wavefrontNode)
        {
            // TODO tests -> this method doesn't work correct
            var distanceToNextVertex = wavefrontNode.Value.DistanceToNextVertex;
            var node = wavefrontNode.Next;
            Wavefronts.Remove(wavefrontNode);

            // Wavefront has no next vertex -> kill the wavefront by removing it from the list
            if (wavefrontNode.Value.DistanceToNextVertex == 0)
            {
                return true;
            }

            // The next wavefront vertex is further away -> we can start looking from the next wavefront as this list
            // is sorted increasingly.
            while (node != null && node.Value.DistanceToNextVertex < distanceToNextVertex)
            {
                node = node.Next;
            }

            if (node == null)
            {
                Wavefronts.AddLast(wavefrontNode);
            }
            else
            {
                Wavefronts.AddBefore(node, wavefrontNode);
            }

            return false;
        }

        public void AddWavefront(Wavefront newWavefront)
        {
            var distanceToNextVertex = newWavefront.DistanceToNextVertex;
            var node = Wavefronts.First;
            while (node != null)
            {
                if (node.Value.DistanceToNextVertex > distanceToNextVertex)
                {
                    Wavefronts.AddBefore(node, newWavefront);
                    return;
                }

                node = node.Next;
            }

            Wavefronts.AddLast(newWavefront);
        }
    }
}<|MERGE_RESOLUTION|>--- conflicted
+++ resolved
@@ -87,7 +87,7 @@
             Vertices.AddFirst(new Vertex(target));
             PositionToPredecessor[source] = null;
 
-            var initialWavefront = Wavefront.New(0, 360, new Vertex(source), Vertices, 0, false);
+            var initialWavefront = Wavefront.New(0, 360, new Vertex(source), Vertices, 0);
             if (initialWavefront == null)
             {
                 return new List<Position>();
@@ -196,9 +196,9 @@
                 }
 
                 AddNewWavefront(wavefront.RelevantVertices, wavefront.RootVertex, wavefront.DistanceToRootFromSource,
-                    wavefront.FromAngle, angleShadowFrom, true);
+                    wavefront.FromAngle, angleShadowFrom);
                 AddNewWavefront(wavefront.RelevantVertices, wavefront.RootVertex, wavefront.DistanceToRootFromSource,
-                    angleShadowTo, wavefront.ToAngle, true);
+                    angleShadowTo, wavefront.ToAngle);
             }
         }
 
@@ -337,7 +337,7 @@
             if (newWavefrontNeeded)
             {
                 createdWavefrontAtCurrentVertex = AddNewWavefront(Vertices, currentVertex,
-                    wavefront.DistanceTo(currentVertex.Position), angleWavefrontFrom, angleWavefrontTo, false);
+                    wavefront.DistanceTo(currentVertex.Position), angleWavefrontFrom, angleWavefrontTo);
             }
 
             double angleRightShadowFrom = Double.NaN;
@@ -384,7 +384,7 @@
         }
 
         public bool AddNewWavefront(ICollection<Vertex> vertices, Vertex root, double distanceToRootFromSource,
-            double fromAngle, double toAngle, bool verticesFromWavefrontWithSameRoot)
+            double fromAngle, double toAngle)
         {
             bool newWavefrontCreated = false;
 
@@ -400,29 +400,23 @@
                 $"Angles for new wavefront (from={fromAngle}°, to={toAngle}°) exceed 0° border? {Angle.IsBetween(fromAngle, 0, toAngle)}");
             if (Angle.IsBetween(fromAngle, 0, toAngle))
             {
-                newWavefrontCreated |= AddWavefrontIfValid(vertices, distanceToRootFromSource, root, fromAngle, 360,
-                    verticesFromWavefrontWithSameRoot);
-                newWavefrontCreated |= AddWavefrontIfValid(vertices, distanceToRootFromSource, root, 0, toAngle,
-                    verticesFromWavefrontWithSameRoot);
+                newWavefrontCreated |= AddWavefrontIfValid(vertices, distanceToRootFromSource, root, fromAngle, 360);
+                newWavefrontCreated |= AddWavefrontIfValid(vertices, distanceToRootFromSource, root, 0, toAngle);
             }
             else
             {
                 newWavefrontCreated |= AddWavefrontIfValid(vertices, distanceToRootFromSource, root,
-<<<<<<< HEAD
                     fromAngle, toAngle);
-=======
-                    fromAngle, toAngle, verticesFromWavefrontWithSameRoot);
->>>>>>> 7fbe1afb
             }
 
             return newWavefrontCreated;
         }
 
         public bool AddWavefrontIfValid(ICollection<Vertex> relevantVertices, double distanceFromSourceToVertex,
-            Vertex rootVertex, double fromAngle, double toAngle, bool verticesFromWavefrontWithSameRoot)
+            Vertex rootVertex, double fromAngle, double toAngle)
         {
             var newWavefront = Wavefront.New(fromAngle, toAngle, rootVertex, relevantVertices,
-                distanceFromSourceToVertex, verticesFromWavefrontWithSameRoot);
+                distanceFromSourceToVertex);
             if (newWavefront != null)
             {
                 Log.D(
