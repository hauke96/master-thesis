{
	"globals": {
		"startTime": "2010-01-01T00:00",
<<<<<<< HEAD
		"endTime": "2010-01-03T00:00",
=======
		"endTime": "2010-01-01T10:00",
>>>>>>> 1af8560d
		"deltaT": 1,
		"deltaTUnit": "seconds",
		"output": "csv",
		"pythonVisualization": false,
		"console": false
	},
	"layers": [
		{
			"name": "HikerLayer"
		},
		{
			"name": "WaypointLayer",
			"file": "Resources/waypoints.geojson"
		},
		{
			"name": "ObstacleLayer",
			"file": "Resources/obstacles.geojson"
		}
	],
	"agents": [
		{
			"name": "Hiker",
			"count": 1,
			"outputs": [
				{
					"kind":"trips"
				}
			]
		}
	]
}<|MERGE_RESOLUTION|>--- conflicted
+++ resolved
@@ -1,11 +1,7 @@
 {
 	"globals": {
 		"startTime": "2010-01-01T00:00",
-<<<<<<< HEAD
 		"endTime": "2010-01-03T00:00",
-=======
-		"endTime": "2010-01-01T10:00",
->>>>>>> 1af8560d
 		"deltaT": 1,
 		"deltaTUnit": "seconds",
 		"output": "csv",
