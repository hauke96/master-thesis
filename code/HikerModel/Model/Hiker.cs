using System;
using System.Collections.Generic;
using System.Globalization;
using System.Linq;
using HybridVisibilityGraphRouting;
using HybridVisibilityGraphRouting.IO;
using Mars.Common;
using Mars.Interfaces.Agents;
using Mars.Interfaces.Annotations;
using Mars.Interfaces.Environments;
using Mars.Interfaces.Layers;
using Mars.Numerics;
using NetTopologySuite.Geometries;
using Position = Mars.Interfaces.Environments.Position;

namespace HikerModel.Model
{
    public class Hiker : IAgent<HikerLayer>, IPositionable
    {
        [PropertyDescription] public WaypointLayer WaypointLayer { get; set; }
        [PropertyDescription] public ObstacleLayer ObstacleLayer { get; set; }
        [PropertyDescription] public UnregisterAgent UnregisterHandle { get; set; }

        public Position Position { get; set; }
        public Guid ID { get; set; }

        private HikerLayer _hikerLayer;
        private double _stepSize = 1;

        // Locations the hiker wants to visit
        private IEnumerator<Coordinate> _destinationWaypoints;
        private Coordinate NextDestinationWaypoint => _destinationWaypoints.Current;

        // Locations the routing engine determined
        private IEnumerator<Position> _routeWaypoints;
        private Position NextRouteWaypoint => _routeWaypoints.Current;

        private PerformanceMeasurement.RawResult _routingPerformanceResult;

        public void Init(HikerLayer layer)
        {
            _destinationWaypoints = WaypointLayer.TrackPoints.GetEnumerator();
            _routeWaypoints = new List<Position>().GetEnumerator();

            _destinationWaypoints.MoveNext();
            Position = NextDestinationWaypoint.ToPosition();
            _destinationWaypoints.MoveNext();

            _hikerLayer = layer;
            _hikerLayer.InitEnvironment(ObstacleLayer.Features, this);

<<<<<<< HEAD
            _stepSize = new Position(_hikerLayer.BBOX.MinX, _hikerLayer.BBOX.MinY).DistanceInMTo(new Position(_hikerLayer.BBOX.MaxX, _hikerLayer.BBOX.MaxY)) / 2500;
            
            _routingPerformanceResult = new PerformanceMeasurement.RawResult("Routing");
=======
            _stepSize = new Position(_hikerLayer.BBOX.MinX, _hikerLayer.BBOX.MinY).DistanceInMTo(
                new Position(_hikerLayer.BBOX.MaxX, _hikerLayer.BBOX.MaxY)) / 2500;
>>>>>>> 286ff89f
        }

        public void Tick()
        {
            try
            {
                TickInternal();
            }
            catch (Exception e)
            {
                Console.WriteLine(e);
                throw;
            }
        }

        private void TickInternal()
        {
            if (NextDestinationWaypoint == null)
            {
                Log.I("No next waypoint");
                return;
            }

            if (NextRouteWaypoint == null)
            {
                Log.I("Hiker knows its destination but no route to it. Calculate route to next destination.");
                CalculateRoute(Position, NextDestinationWaypoint.ToPosition());
            }
            else if (NextRouteWaypoint.DistanceInMTo(Position) < _stepSize * 2)
            {
                _routeWaypoints.MoveNext();

                if (NextRouteWaypoint == null)
                {
                    Log.I("Hiker reached end of route, choose next destination and calculate new route.");
                    var previousWaypoint = NextDestinationWaypoint;
                    _destinationWaypoints.MoveNext();

                    if (NextDestinationWaypoint == null)
                    {
                        Log.I("Hiker reached last waypoint. He will now die of exhaustion. Farewell dear hiker.");
                        _routingPerformanceResult.WriteToFile();
                        Log.D("Performance data written to file");
                        _hikerLayer.Environment.Remove(this);
                        UnregisterHandle.Invoke(_hikerLayer, this);
                        Log.D("Hiker unregistered");
                        return;
                    }

                    CalculateRoute(previousWaypoint.ToPosition(), NextDestinationWaypoint.ToPosition());
                }
            }

            var bearing = Position.GetBearing(NextRouteWaypoint);
            _hikerLayer.Environment.MoveTowards(this, bearing, _stepSize);
        }

        private void CalculateRoute(Position from, Position to)
        {
            try
            {
                List<Position> routingResult = null;

                Log.I($"Calculate route from {from} to {to}");

                var performanceMeasurementResult = PerformanceMeasurement.NewMeasurementForFunction(
                    () => { routingResult = ObstacleLayer.HybridVisibilityGraph.WeightedShortestPath(from, to); },
                    "CalculateRoute");
                performanceMeasurementResult.Print();

                if (PerformanceMeasurement.IsActive)
                {
                    // Collect data for routing requests for each such request. Requests can be differently long and complex
                    // so it's interesting to put the result into a perspective (e.g. relative to distance between "from"
                    // and "to").
                    const string numberFormat = "0.###";
                    var invariantCulture = CultureInfo.InvariantCulture;
                    var distanceFromTo = Distance.Haversine(from.PositionArray, to.PositionArray);
                    var averageTimeString = performanceMeasurementResult.Iterations.Average()
                        .ToString(numberFormat, invariantCulture);
                    var minTimeString = performanceMeasurementResult.Iterations.Min()
                        .ToString(numberFormat, invariantCulture);
                    var maxTimeString = performanceMeasurementResult.Iterations.Max()
                        .ToString(numberFormat, invariantCulture);
                    var addPositionToGraphAvgTime = performanceMeasurementResult.Values["add_positions_to_graph_time"]
                        .Cast<double>().Average()
                        .ToString(numberFormat, invariantCulture);
                    var astarAvgTime = performanceMeasurementResult.Values["astar_time"].Cast<double>().Average()
                        .ToString(numberFormat, invariantCulture);
                    var restoreAvgTime = performanceMeasurementResult.Values["restore_graph"].Cast<double>().Average()
                        .ToString(numberFormat, invariantCulture);

                    _routingPerformanceResult.AddRow(new Dictionary<string, object>
                    {
                        // Geometry statistics
                        {
                            "obstacles_input",
                            ObstacleLayer.GraphGenerationResult.ObstacleCountInput.ToString(numberFormat,
                                invariantCulture)
                        },
                        {
                            "obstacles_after_unwrapping",
                            ObstacleLayer.GraphGenerationResult.ObstacleCountAfterUnwrapping.ToString(numberFormat,
                                invariantCulture)
                        },

                        {
                            "obstacle_vertices_input",
                            ObstacleLayer.GraphGenerationResult.ObstacleVertices.ToString(numberFormat,
                                invariantCulture)
                        },
                        {
                            "obstacle_vertices_after_unwrapping",
                            ObstacleLayer.GraphGenerationResult.ObstacleVerticesAfterPreprocessing.ToString(
                                numberFormat,
                                invariantCulture)
                        },

                        {
                            "road_vertices_input",
                            ObstacleLayer.GraphGenerationResult.RoadVertices.ToString(numberFormat, invariantCulture)
                        },
                        {
                            "road_vertices_after_merging",
                            ObstacleLayer.GraphGenerationResult.RoadVerticesAfterMerging.ToString(numberFormat,
                                invariantCulture)
                        },
                        {
                            "road_edges_input",
                            ObstacleLayer.GraphGenerationResult.RoadEdges.ToString(numberFormat, invariantCulture)
                        },
                        {
                            "road_edges_after_merging",
                            ObstacleLayer.GraphGenerationResult.RoadEdgesAfterMerging.ToString(numberFormat,
                                invariantCulture)
                        },

                        {
                            "other_vertices_input",
                            ObstacleLayer.GraphGenerationResult.AllInputVertices.ToString(numberFormat,
                                invariantCulture)
                        },

                        {
                            "visibility_edges_before_merging",
                            ObstacleLayer.GraphGenerationResult.VisibilityEdgesBeforeMerging.ToString(numberFormat,
                                invariantCulture)
                        },
                        {
                            "visibility_edges_after_merging",
                            ObstacleLayer.GraphGenerationResult.VisibilityEdgesAfterMerging.ToString(numberFormat,
                                invariantCulture)
                        },

                        // Routing statistics

                        {
                            "from",
                            from.X.ToString(numberFormat, invariantCulture) + " " +
                            from.Y.ToString(numberFormat, invariantCulture)
                        },
                        {
                            "to",
                            to.X.ToString(numberFormat, invariantCulture) + " " +
                            to.Y.ToString(numberFormat, invariantCulture)
                        },
                        { "distance_beeline", distanceFromTo.ToString(numberFormat, invariantCulture) },
                        {
                            "distance_route",
                            routingResult
                                .Select((position, i) => i == 0 ? 0 : position.DistanceInMTo(routingResult[i - 1]))
                                .Sum()
                                .ToString(numberFormat, invariantCulture)
                        },

                        { "min_time", minTimeString },
                        { "max_time", maxTimeString },
                        { "avg_time", averageTimeString },
                        {
                            "total_time_of_all_iterations",
                            performanceMeasurementResult.TotalTime.ToString(numberFormat, invariantCulture)
                        },
                        { "astar_avg_time", astarAvgTime },
                        { "add_positions_to_graph_avg_time", addPositionToGraphAvgTime },
                        { "restore_avg_time", restoreAvgTime },

                        {
                            "min_mem_before",
                            performanceMeasurementResult.MinMemoryBefore.ToString(numberFormat, invariantCulture)
                        },
                        {
                            "max_mem_before",
                            performanceMeasurementResult.MaxMemoryBefore.ToString(numberFormat, invariantCulture)
                        },
                        {
                            "avg_mem_before",
                            performanceMeasurementResult.AvgMemoryBefore.ToString(numberFormat, invariantCulture)
                        },
                        {
                            "min_mem_after",
                            performanceMeasurementResult.MinMemoryAfter.ToString(numberFormat, invariantCulture)
                        },
                        {
                            "max_mem_after",
                            performanceMeasurementResult.MaxMemoryAfter.ToString(numberFormat, invariantCulture)
                        },
                        {
                            "avg_mem_after",
                            performanceMeasurementResult.AvgMemoryAfter.ToString(numberFormat, invariantCulture)
                        },
                    });
                }

                if (routingResult.Count == 0)
                {
                    throw new Exception($"No route found from {from} to {to}");
                }

                _routeWaypoints = routingResult.GetEnumerator();
                _routeWaypoints.MoveNext();
            }
            catch (Exception e)
            {
                Console.WriteLine(e);
                throw;
            }
        }
    }
}<|MERGE_RESOLUTION|>--- conflicted
+++ resolved
@@ -49,14 +49,10 @@
             _hikerLayer = layer;
             _hikerLayer.InitEnvironment(ObstacleLayer.Features, this);
 
-<<<<<<< HEAD
-            _stepSize = new Position(_hikerLayer.BBOX.MinX, _hikerLayer.BBOX.MinY).DistanceInMTo(new Position(_hikerLayer.BBOX.MaxX, _hikerLayer.BBOX.MaxY)) / 2500;
-            
-            _routingPerformanceResult = new PerformanceMeasurement.RawResult("Routing");
-=======
             _stepSize = new Position(_hikerLayer.BBOX.MinX, _hikerLayer.BBOX.MinY).DistanceInMTo(
                 new Position(_hikerLayer.BBOX.MaxX, _hikerLayer.BBOX.MaxY)) / 2500;
->>>>>>> 286ff89f
+
+            _routingPerformanceResult = new PerformanceMeasurement.RawResult("Routing");
         }
 
         public void Tick()
